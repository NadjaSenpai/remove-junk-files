# Remove Junk Files

A fast, cross-platform command-line tool to clean up unwanted system files, metadata, and alternate data streams. Logs deletions to CSV files.  
<<<<<<< HEAD
100% made by ChatGPT.
=======
ChatGPT made 99%.
>>>>>>> 33838e6d

## Features

- Removes common junk files: `.DS_Store`, `Thumbs.db`, `.AppleDouble`, `*.swp`, `*~`, etc.
- Deletes `:Zone.Identifier` files (Windows ADS)
- Clears extended attributes like `user.Zone.Identifier`
- Works on Linux, macOS, and WSL
- Multithreaded with progress bar
- Supports CSV output with splitting/grouping

## Installation

```bash
git clone https://github.com/NadjaSenpai/remove-junk-files.git
cd remove-junk-files
chmod +x remove_junk_files.py
```

## Usage

```bash
./remove_junk_files.py -R -l logs.csv -d logs/
```

Use `--help` to see full options.

## License

MIT License.<|MERGE_RESOLUTION|>--- conflicted
+++ resolved
@@ -1,11 +1,7 @@
 # Remove Junk Files
 
 A fast, cross-platform command-line tool to clean up unwanted system files, metadata, and alternate data streams. Logs deletions to CSV files.  
-<<<<<<< HEAD
 100% made by ChatGPT.
-=======
-ChatGPT made 99%.
->>>>>>> 33838e6d
 
 ## Features
 
